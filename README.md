# AdvantageScope

[![Build](https://github.com/Mechanical-Advantage/AdvantageScope/actions/workflows/build.yml/badge.svg?branch=main)](https://github.com/Mechanical-Advantage/AdvantageScope/actions/workflows/build.yml)

<<<<<<< HEAD
AdvantageScope is a robot diagnostics, log review/analysis, and data
visualization application for FIRST Robotics Competition teams.  It reads logs
in WPILOG and RLOG file formats, and supports live robot data viewing using NT4
or RLOG streaming. 

It includes the following tools:
- A wide selection of flexible graphs and charts
- 2D and 3D field visualizations of odometry data, with customizable CAD-based robot avatars
- Synchronized video playback from a separately loaded match video
- Controller visualization, showing driver/operator actions on customizable controller representations
- Swerve drive module vector displays
- Console message review
- Log statistics analysis

AdvantageScope can be used with any WPILib project, but is also optimized for use with our [AdvantageKit](https://github.com/Mechanical-Advantage/AdvantageKit) logging framework.
=======
AdvantageScope is a robot diagnostics application for historical and live data analysis. It can open WPILOG and RLOG files, and connect live using NT4 or RLOG streaming. AdvantageScope can be used with any WPILib project, but is also optimized for use with our [AdvantageKit](https://github.com/Mechanical-Advantage/AdvantageKit) logging framework.
>>>>>>> d9ac1992

View the [online documentation](/docs/INDEX.md) or find it offline by clicking the book icon in the tab bar.

![Example screenshot](/screenshot.jpg)

## Installation

1. Click the release marked "Latest" under "Releases".
2. Download the appropriate build for your OS & architecture.  Windows, Mac, and Linux binaries are provided.<|MERGE_RESOLUTION|>--- conflicted
+++ resolved
@@ -2,13 +2,13 @@
 
 [![Build](https://github.com/Mechanical-Advantage/AdvantageScope/actions/workflows/build.yml/badge.svg?branch=main)](https://github.com/Mechanical-Advantage/AdvantageScope/actions/workflows/build.yml)
 
-<<<<<<< HEAD
 AdvantageScope is a robot diagnostics, log review/analysis, and data
-visualization application for FIRST Robotics Competition teams.  It reads logs
+visualization application for FIRST Robotics Competition teams. It reads logs
 in WPILOG and RLOG file formats, and supports live robot data viewing using NT4
-or RLOG streaming. 
+or RLOG streaming.
 
 It includes the following tools:
+
 - A wide selection of flexible graphs and charts
 - 2D and 3D field visualizations of odometry data, with customizable CAD-based robot avatars
 - Synchronized video playback from a separately loaded match video
@@ -18,9 +18,6 @@
 - Log statistics analysis
 
 AdvantageScope can be used with any WPILib project, but is also optimized for use with our [AdvantageKit](https://github.com/Mechanical-Advantage/AdvantageKit) logging framework.
-=======
-AdvantageScope is a robot diagnostics application for historical and live data analysis. It can open WPILOG and RLOG files, and connect live using NT4 or RLOG streaming. AdvantageScope can be used with any WPILib project, but is also optimized for use with our [AdvantageKit](https://github.com/Mechanical-Advantage/AdvantageKit) logging framework.
->>>>>>> d9ac1992
 
 View the [online documentation](/docs/INDEX.md) or find it offline by clicking the book icon in the tab bar.
 
@@ -29,4 +26,4 @@
 ## Installation
 
 1. Click the release marked "Latest" under "Releases".
-2. Download the appropriate build for your OS & architecture.  Windows, Mac, and Linux binaries are provided.+2. Download the appropriate build for your OS & architecture. Windows, Mac, and Linux binaries are provided.